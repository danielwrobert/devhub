--- conflicted
+++ resolved
@@ -1,11 +1,7 @@
 import React from 'react'
 import { ScrollView, View } from 'react-native'
 
-<<<<<<< HEAD
-=======
 import { constants } from '@devhub/core'
-import { useCSSVariablesOrSpringAnimatedTheme } from '../../hooks/use-css-variables-or-spring--animated-theme'
->>>>>>> 43a46726
 import { useReduxAction } from '../../hooks/use-redux-action'
 import { useReduxState } from '../../hooks/use-redux-state'
 import { Platform } from '../../libs/platform'
@@ -14,10 +10,6 @@
 import { sharedStyles } from '../../styles/shared'
 import { contentPadding } from '../../styles/variables'
 import { openAppStore } from '../../utils/helpers/shared'
-<<<<<<< HEAD
-=======
-import { SpringAnimatedIcon } from '../animated/spring/SpringAnimatedIcon'
->>>>>>> 43a46726
 import { ModalColumn } from '../columns/ModalColumn'
 import { AppVersion } from '../common/AppVersion'
 import { Avatar } from '../common/Avatar'
