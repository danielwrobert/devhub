import React from 'react'
import { Provider as ReduxProvider } from 'react-redux'
import { PersistGate } from 'redux-persist/integration/react'

import '../libs/analytics'

import { HelmetProvider } from '../libs/helmet'
import { AppNavigator } from '../navigation/AppNavigator'
import { enableNetworkInterceptors } from '../network-interceptor'
import { configureStore } from '../redux/store'
import { AppGlobalStyles } from './AppGlobalStyles'
import { ColumnFiltersProvider } from './context/ColumnFiltersContext'
import { ColumnFocusProvider } from './context/ColumnFocusContext'
import { ColumnWidthProvider } from './context/ColumnWidthContext'
import { DeepLinkProvider } from './context/DeepLinkContext'
import { AppLayoutProvider } from './context/LayoutContext'
import { SpringAnimatedThemeProvider } from './context/SpringAnimatedThemeContext'
import { UnreadCountProvider } from './context/UnreadCountContext'

enableNetworkInterceptors()

const { persistor, store } = configureStore()

// TODO: Enable StrictMode after react-native fixes it
// @see https://github.com/facebook/react-native/issues/22186
export function App() {
  return (
    // <StrictMode>
    <HelmetProvider>
      <ReduxProvider store={store}>
<<<<<<< HEAD
        <ReduxStoreProvider>
          <PersistGate loading={null} persistor={persistor}>
            <DeepLinkProvider>
              <AppLayoutProvider>
                <ColumnFocusProvider>
                  <ColumnFiltersProvider>
                    <ColumnWidthProvider>
                      <SpringAnimatedThemeProvider>
                        <UnreadCountProvider>
                          <>
                            <AppGlobalStyles key="app-global-styles" />
                            <AppNavigator key="app-navigator" />
                          </>
                        </UnreadCountProvider>
                      </SpringAnimatedThemeProvider>
                    </ColumnWidthProvider>
                  </ColumnFiltersProvider>
                </ColumnFocusProvider>
              </AppLayoutProvider>
            </DeepLinkProvider>
          </PersistGate>
        </ReduxStoreProvider>
=======
        <PersistGate loading={null} persistor={persistor}>
          <DeepLinkProvider>
            <AppLayoutProvider>
              <ColumnFocusProvider>
                <ColumnFiltersProvider>
                  <ColumnWidthProvider>
                    <SpringAnimatedThemeProvider>
                      <>
                        <AppGlobalStyles key="app-global-styles" />
                        <AppNavigator key="app-navigator" />
                      </>
                    </SpringAnimatedThemeProvider>
                  </ColumnWidthProvider>
                </ColumnFiltersProvider>
              </ColumnFocusProvider>
            </AppLayoutProvider>
          </DeepLinkProvider>
        </PersistGate>
>>>>>>> 7c9369a6
      </ReduxProvider>
    </HelmetProvider>
    // </StrictMode>
  )
}<|MERGE_RESOLUTION|>--- conflicted
+++ resolved
@@ -28,30 +28,6 @@
     // <StrictMode>
     <HelmetProvider>
       <ReduxProvider store={store}>
-<<<<<<< HEAD
-        <ReduxStoreProvider>
-          <PersistGate loading={null} persistor={persistor}>
-            <DeepLinkProvider>
-              <AppLayoutProvider>
-                <ColumnFocusProvider>
-                  <ColumnFiltersProvider>
-                    <ColumnWidthProvider>
-                      <SpringAnimatedThemeProvider>
-                        <UnreadCountProvider>
-                          <>
-                            <AppGlobalStyles key="app-global-styles" />
-                            <AppNavigator key="app-navigator" />
-                          </>
-                        </UnreadCountProvider>
-                      </SpringAnimatedThemeProvider>
-                    </ColumnWidthProvider>
-                  </ColumnFiltersProvider>
-                </ColumnFocusProvider>
-              </AppLayoutProvider>
-            </DeepLinkProvider>
-          </PersistGate>
-        </ReduxStoreProvider>
-=======
         <PersistGate loading={null} persistor={persistor}>
           <DeepLinkProvider>
             <AppLayoutProvider>
@@ -59,10 +35,12 @@
                 <ColumnFiltersProvider>
                   <ColumnWidthProvider>
                     <SpringAnimatedThemeProvider>
-                      <>
-                        <AppGlobalStyles key="app-global-styles" />
-                        <AppNavigator key="app-navigator" />
-                      </>
+                      <UnreadCountProvider>
+                        <>
+                          <AppGlobalStyles key="app-global-styles" />
+                          <AppNavigator key="app-navigator" />
+                        </>
+                      </UnreadCountProvider>
                     </SpringAnimatedThemeProvider>
                   </ColumnWidthProvider>
                 </ColumnFiltersProvider>
@@ -70,7 +48,6 @@
             </AppLayoutProvider>
           </DeepLinkProvider>
         </PersistGate>
->>>>>>> 7c9369a6
       </ReduxProvider>
     </HelmetProvider>
     // </StrictMode>
