{
  "name": "@devhub/desktop",
  "version": "0.40.0",
  "private": false,
  "main": "dist/index.js",
  "scripts": {
<<<<<<< HEAD
    "build": "yarn clean && yarn compile && pushd \"../web\" && yarn build && popd && yarn build:electron",
    "build:electron": "electron-builder -mw",
    "compile": "tsc -b",
    "clean": "rm -rf build && rm -rf dist",
    "format": "prettier --write '{.,src/**}/*.{js,jsx,ts,tsx}'",
    "lint": "tslint -p .",
    "predeploy": "yarn run build",
    "start": "nodemon --watch dist/*.js --watch assets --exec \"electron .\"",
=======
    "build": "tsc -b && electron-builder -mw",
    "clean": "rimraf dist/*",
    "format": "prettier --write '{.,src/**}/*.{js,jsx,ts,tsx}'",
    "lint": "tslint -p .",
    "predeploy": "yarn run build",
    "start": "tsc && electron .",
>>>>>>> b6a9830b
    "test": "echo \"Error: no test specified\" && exit 1"
  },
  "build": {
    "appId": "com.devhubapp",
    "productName": "DevHub",
    "extends": null,
    "directories": {
      "app": "../../",
      "buildResources": "assets"
    },
    "extraMetadata": {
      "main": "packages/desktop/dist/index.js"
    },
    "files": [
      "packages/core/dist/index.js",
      "packages/core/package.json",
      "packages/desktop/assets/**",
      "packages/desktop/dist/**",
      "packages/web/dist/**",
      "packages/web/public/**"
    ],
    "mac": {
      "icon": "icons/icon.png"
    },
    "win": {
      "target": "nsis",
      "icon": "icons/icon.ico"
    }
  },
  "dependencies": {},
  "devDependencies": {
    "electron": "^4.0.0",
    "electron-builder": "^20.38.3",
    "nodemon": "^1.18.9",
    "tslint": "^5.11.0",
    "typescript": "^3.2.2",
    "wait-on": "^3.2.0"
  }
}<|MERGE_RESOLUTION|>--- conflicted
+++ resolved
@@ -4,23 +4,14 @@
   "private": false,
   "main": "dist/index.js",
   "scripts": {
-<<<<<<< HEAD
     "build": "yarn clean && yarn compile && pushd \"../web\" && yarn build && popd && yarn build:electron",
     "build:electron": "electron-builder -mw",
     "compile": "tsc -b",
-    "clean": "rm -rf build && rm -rf dist",
+    "clean": "rimraf build && rimraf dist",
     "format": "prettier --write '{.,src/**}/*.{js,jsx,ts,tsx}'",
     "lint": "tslint -p .",
     "predeploy": "yarn run build",
     "start": "nodemon --watch dist/*.js --watch assets --exec \"electron .\"",
-=======
-    "build": "tsc -b && electron-builder -mw",
-    "clean": "rimraf dist/*",
-    "format": "prettier --write '{.,src/**}/*.{js,jsx,ts,tsx}'",
-    "lint": "tslint -p .",
-    "predeploy": "yarn run build",
-    "start": "tsc && electron .",
->>>>>>> b6a9830b
     "test": "echo \"Error: no test specified\" && exit 1"
   },
   "build": {
