--- conflicted
+++ resolved
@@ -4,13 +4,8 @@
   "private": false,
   "main": "dist/index.js",
   "scripts": {
-<<<<<<< HEAD
     "compile": "tsc -b",
-    "clean": "rm -rf dist/*",
-=======
-    "build": "tsc -b",
     "clean": "rimraf dist/*",
->>>>>>> b6a9830b
     "format": "prettier --write '{.,src/**}/*.{js,jsx,ts,tsx}'",
     "lint": "tslint -p .",
     "prepare": "cd .. && yarn patch-package"
