// @flow

import React from 'react';
import styled, { withTheme } from 'styled-components/native';
import { Platform, StyleSheet } from 'react-native';
import { StackNavigation, TabNavigation, TabNavigationItem } from '@exponent/ex-navigation';
import Icon from 'react-native-vector-icons/Octicons';

import type { ThemeObject } from '../utils/types';

const TabItemContainer = styled.View`
    align-items: center;
    justify-content: center;
`;

const TabItemText = styled.Text`
    font-size: 11;
    color: ${({ color }) => color};
`;

const renderIcon = (title: string,
                    iconName: string,
                    isSelected: bool,
                    selectedColor: string,
                    normalColor: string): React.Element<any> => {
  const color = isSelected ? selectedColor : normalColor;

  return (
    <TabItemContainer>
      <Icon name={iconName} size={24} color={color} />
      <TabItemText color={color} numberOfLines={1}>{title.toLowerCase()}</TabItemText>
    </TabItemContainer>
  );
};

const styles = StyleSheet.create({
  container: {
    flex: 1,
    borderWidth: 0,
    borderTopWidth: 0,
  },
});

@withTheme
export default class extends React.PureComponent {
  props: {
    theme: ThemeObject,
  };

  render() {
    const { theme } = this.props;

    return (
      <TabNavigation
        tabBarHeight={56}
        initialTab="notifications"
        tabBarStyle={[styles.container, { backgroundColor: theme.base00 }]}
      >
        <TabNavigationItem
          id="home"
          renderIcon={isSelected => (
            renderIcon('Feed', 'home', isSelected, theme.base07, theme.base05)
          )}
        >
          <StackNavigation initialRoute="home" />
        </TabNavigationItem>

        {/*<TabNavigationItem*/}
          {/*id="trending"*/}
          {/*renderIcon={isSelected => (*/}
            {/*renderIcon('Trending', 'pulse', isSelected, theme.base07, theme.base05)*/}
          {/*)}*/}
        {/*>*/}
          {/*<StackNavigation initialRoute="empty"/>*/}
        {/*</TabNavigationItem>*/}

<<<<<<< HEAD
        <TabNavigationItem
          id="notifications"
          renderIcon={isSelected => (
            renderIcon('Notifications', 'bell', isSelected, theme.base08, theme.base05)
          )}
        >
          <StackNavigation initialRoute="notifications" />
        </TabNavigationItem>
=======
        {
          Platform.OS !== 'ios' ? <TabNavigationItem /> :
          <TabNavigationItem
            id="notifications"
            renderIcon={isSelected => (
              renderIcon('Notifications', 'bell', isSelected, theme.base07, theme.base05)
            )}
          >
            <StackNavigation initialRoute="notifications" />
          </TabNavigationItem>
        }
>>>>>>> 4c101a94

        <TabNavigationItem
          id="settings"
          renderIcon={isSelected => (
            renderIcon('Me', 'octoface', isSelected, theme.base07, theme.base05)
          )}
        >
          <StackNavigation initialRoute="settings" />
        </TabNavigationItem>
      </TabNavigation>
    );
  }
}<|MERGE_RESOLUTION|>--- conflicted
+++ resolved
@@ -53,7 +53,7 @@
     return (
       <TabNavigation
         tabBarHeight={56}
-        initialTab="notifications"
+        initialTab="home"
         tabBarStyle={[styles.container, { backgroundColor: theme.base00 }]}
       >
         <TabNavigationItem
@@ -74,16 +74,6 @@
           {/*<StackNavigation initialRoute="empty"/>*/}
         {/*</TabNavigationItem>*/}
 
-<<<<<<< HEAD
-        <TabNavigationItem
-          id="notifications"
-          renderIcon={isSelected => (
-            renderIcon('Notifications', 'bell', isSelected, theme.base08, theme.base05)
-          )}
-        >
-          <StackNavigation initialRoute="notifications" />
-        </TabNavigationItem>
-=======
         {
           Platform.OS !== 'ios' ? <TabNavigationItem /> :
           <TabNavigationItem
@@ -95,7 +85,6 @@
             <StackNavigation initialRoute="notifications" />
           </TabNavigationItem>
         }
->>>>>>> 4c101a94
 
         <TabNavigationItem
           id="settings"
